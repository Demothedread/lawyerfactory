--- conflicted
+++ resolved
@@ -1,7 +1,4 @@
 flake8
 pytest
 nltk
-<<<<<<< HEAD
-=======
 scikit-learn
->>>>>>> 332aa8b3
